### FILE="Main.annotation"
## Copyright:   Public domain.
## Filename:    SERVICE_ROUTINES.agc
## Purpose:     A section of Luminary revision 116.
##              It is part of the source code for the Lunar Module's (LM)
##              Apollo Guidance Computer (AGC) for Apollo 12.
##              This file is intended to be a faithful transcription, except
##              that the code format has been changed to conform to the
##              requirements of the yaYUL assembler rather than the
##              original YUL assembler.
## Reference:   pp. 1364-1370
## Assembler:   yaYUL
## Contact:     Ron Burkey <info@sandroid.org>.
## Website:     www.ibiblio.org/apollo/index.html
## Mod history: 2017-01-22 MAS  Created from Luminary 99.
##              2017-02-03 RRB  Updated for Luminary 116.
##              2017-03-09 HG   Add missing statement
<<<<<<< HEAD
##                                  2SECDELY  CAF  2SECS 
##		2017-03-14 RSB	Proofed comment text via 3-way diff vs
##				Luminary 99 and 131.
##		2017-03-16 RSB	Comment-text fixes identified in 5-way
##				side-by-side diff of Luminary 69/99/116/131/210.
=======
##                                  2SECDELY  CAF  2SECS
##              2017-03-13 HG   Fix value OCT 1104 -> OCT 31104
>>>>>>> e77f18a5

## Page 1364
                BANK            10
                SETLOC          DISPLAYS
                BANK
                COUNT*          $$/DSPLA

UPENT2          INHINT
                MASK            OCT77770
                TS              L
                CS              FLAGWRD4
                MASK            L
                ADS             FLAGWRD4
JOIN            RELINT
                TCF             Q+1

DOWNENT2        INHINT
                MASK            OCT77770
                COM
                MASK            FLAGWRD4
                TS              FLAGWRD4
                TCF             JOIN

OCT7            EQUALS          SEVEN

## Page 1365
#     UPFLAG AND DOWNFLAG ARE ENTIRELY GENERAL FLAG SETTING AND CLEARING SUBROUTINES.  USING THEM, WHETHER OR
# NOT IN INTERRUPT, ONE MAY SET OR CLEAR ANY SINGLE, NAMED BIT IN ANY ERASABLE REGISTER, SUBJECT OF COURSE TO
# EBANK SETTING.   A "NAMED" BIT, AS THE WORD IS USED HERE, IS ANY BIT WITH A NAME FORMALLY ASSIGNED BY THE YUL
# ASSEMBLER.

#     AT PRESENT THE ONLY NAMED BITS ARE THOSE IN THE FLAGWORDS.  ASSEMBLER CHANGES WILL MAKE IT POSSIBLE TO
# NAME ANY BIT IN ERASABLE MEMORY.

#     CALLING SEQUENCES ARE AS FOLLOWS:-
#               TC      UPFLAG                  TC      DOWNFLAG
#               ADRES   NAME OF FLAG            ADRES   NAME OF FLAG

#     RETURN IS TO THE LOCATION FOLLOWING THE "ADRES" ABOUT .58 MS AFTER THE "TC".
#     UPON RETURN A CONTAINS THE CURRENT FLAGWRD SETTING.

                BLOCK           02
                SETLOC          FFTAG1
                BANK
                COUNT*          $$/FLAG

UPFLAG          CA              Q
                TC              DEBIT
                COM                                             # +(15 - BIT)
                EXTEND
                ROR             LCHAN                           # SET BIT
COMFLAG         INDEX           ITEMP1
                TS              FLAGWRD0
                LXCH            ITEMP3
                RELINT
                TC              L

DOWNFLAG        CA              Q
                TC              DEBIT
                MASK            L                               # RESET BIT
                TCF             COMFLAG

<<<<<<< HEAD
DEBIT           AD              ONE                             # GET DE BITS
                INHINT                                          
                TS              ITEMP3                          
=======
DEBIT           AD              ONE                             # CET DE BITS
                INHINT
                TS              ITEMP3
>>>>>>> e77f18a5
                CA              LOW4                            # DEC15
                TS              ITEMP1
                INDEX           ITEMP3
                CA              0               -1              # ADRES
                TS              L
                CA              ZERO
## Page 1366
                EXTEND
                DV              ITEMP1                          # A = FLAGWRD, L = (15 - BIT)
                DXCH            ITEMP1
                INDEX           ITEMP1
                CA              FLAGWRD0
                TS              L                               # CURRENT STATE
                INDEX           ITEMP2
                CS              BIT15                           # -(15 - BIT)
                TC              Q

## Page 1367
# DELAYJOB- A GENERAL ROUTINE TO DELAY A JOB A SPECIFIC AMOUNT OF TIME BEFORE PICKING UP AGAIN.

# ENTRANCE REQUIREMENTS ...
#               CAF     DT              DELAY JOB FOR DT CENTISECS
#               TC      BANKCALL
#               CADR    DELAYJOB

                BANK            06
                SETLOC          DLAYJOB
                BANK

# THIS MUST REMAIN IN BANK 0 *****************************************

                COUNT*          $$/DELAY
2SECDELY        CAF             2SECS
DELAYJOB        INHINT
                TS              Q                               # STORE DELAY DT IN Q FOR DLY -1 IN

                CAF             DELAYNUM                        # WAITLIST
DELLOOP         TS              RUPTREG1
                INDEX           A
                CA              DELAYLOC                        # IS THIS DELAYLOC AVAILABLE
                EXTEND
                BZF             OK2DELAY                        # YES

                CCS             RUPTREG1                        # NO, TRY NEXT DELAYLOC
                TCF             DELLOOP

                DXCH            BUF2
                TC              BAILOUT1                        # NO AVAILABLE LOCS.
                OCT             31104

OK2DELAY        CA              TCSLEEP                         # SET WAITLIST IMMEDIATE RETURN
                TS              WAITEXIT

                CA              FBANK
                AD              RUPTREG1                        # STORE BBANK FOR TASK CALL
                TS              L

                CAF             WAKECAD                         # STORE CADR FOR TASK CALL
                TCF             DLY2            -1              # DLY IS IN WAITLIST ROUTINE

TCGETCAD        TC              MAKECADR                        # GET CALLERS FCADR

                INDEX           RUPTREG1
                TS              DELAYLOC                        # SAVE DELAY CADRS

                TC              JOBSLEEP

WAKER           CAF             ZERO
                INDEX           BBANK
## Page 1368
                XCH             DELAYLOC                        # MAKE DELAYLOC AVAILABLE
                TC              JOBWAKE

                TC              TASKOVER

TCSLEEP         GENADR          TCGETCAD        -2
WAKECAD         GENADR          WAKER

## Page 1369
# GENTRAN, A BLOCK TRANSFER ROUTINE.

# WRITTEN BY D. EYLES
# MOD 1 BY KERNAN                               UTILITYM REV 17 11/18/67

# MOD 2 BY SCHULENBERG (REMOVE RELINT) SKIPPER REV 4 2/28/68

# THIS ROUTINE IS USEFULL FOR TRANSFERING N CONSECUTIVE ERASABLE OR FIXED QUANTITIES TO SOME OTHER N
# CONSECUTIVE ERASABLE LOCATIONS.  IF BOTH BLOCKS OF DATA ARE IN SWITCHABLE EBANKS, THEY MUST BE IN THE SAME ONE.

# GENTRAN IS CALLABLE IN A JOB AS WELL AS A RUPT.  THE CALLING SEQUENCE IS:
#       I       CA      N-1             # OF QUANTITIES MINUS ONE.
#       I +1    TC      GENTRAN         IN FIXED-FIXED.
#       I +2    ADRES   L               STARTING ADRES OF DATA TO BE MOVED.
#       I +3    ADRES   M               STARTING ADRES OF DUPLICATION BLOCK.
#       I +4                            RETURNS HERE.

# GENTRAN TAKES 25 MCT'S (300 MICROSECONDS) PER ITEM + 5 MCT'S (60 MICS) FOR ENTERING AND EXITING.

# A, L AND ITEMP1 ARE NOT PRESERVED.

                BLOCK           02
                SETLOC          FFTAG4
                BANK

                EBANK=          ITEMP1

                COUNT*          $$/TRAN

GENTRAN         INHINT
                TS              ITEMP1                          # SAVE N-1.
                INDEX           Q                               # C(Q) = ADRES L.
                AD              0                               # ADRES (L + N - 1).
                INDEX           A
                CA              0                               # C(ABOVE).
                TS              L                               # SAVE DATA.
                CA              ITEMP1
                INDEX           Q
                AD              1                               # ADRES (M + N - 1).
                INDEX           A
                LXCH            0                               # STUFF IT.
                CCS             ITEMP1                          # LOOP UNTIL N-1 = 0.
                TCF             GENTRAN         +1
                TCF             Q+2                             # RETURN TO CALLER.

## Page 1370
# B5OFF         ZERO BIT 5 OF EXTVBACT, WHICH IS SET BY TESTXACT.

# MAY BE USED AS NEEDED BY ANY EXTENDED VERB WHICH HAS DONE TESTXACT

                COUNT*          $$/EXTVB

B5OFF           CS              BIT5
                MASK            EXTVBACT
                TS              EXTVBACT
                TC              ENDOFJOB


<|MERGE_RESOLUTION|>--- conflicted
+++ resolved
@@ -15,16 +15,12 @@
 ## Mod history: 2017-01-22 MAS  Created from Luminary 99.
 ##              2017-02-03 RRB  Updated for Luminary 116.
 ##              2017-03-09 HG   Add missing statement
-<<<<<<< HEAD
-##                                  2SECDELY  CAF  2SECS 
-##		2017-03-14 RSB	Proofed comment text via 3-way diff vs
-##				Luminary 99 and 131.
-##		2017-03-16 RSB	Comment-text fixes identified in 5-way
-##				side-by-side diff of Luminary 69/99/116/131/210.
-=======
 ##                                  2SECDELY  CAF  2SECS
-##              2017-03-13 HG   Fix value OCT 1104 -> OCT 31104
->>>>>>> e77f18a5
+##              2017-03-14 RSB  Proofed comment text via 3-way diff vs
+##                              Luminary 99 and 131.
+##              2017-03-16 RSB  Comment-text fixes identified in 5-way
+##                              side-by-side diff of Luminary 69/99/116/131/210.
+##              2017-03-19 HG   Fix value OCT 1104 -> OCT 31104
 
 ## Page 1364
                 BANK            10
@@ -87,15 +83,9 @@
                 MASK            L                               # RESET BIT
                 TCF             COMFLAG
 
-<<<<<<< HEAD
 DEBIT           AD              ONE                             # GET DE BITS
-                INHINT                                          
-                TS              ITEMP3                          
-=======
-DEBIT           AD              ONE                             # CET DE BITS
                 INHINT
                 TS              ITEMP3
->>>>>>> e77f18a5
                 CA              LOW4                            # DEC15
                 TS              ITEMP1
                 INDEX           ITEMP3
