--- conflicted
+++ resolved
@@ -13,22 +13,15 @@
 ## Contact:     Ron Burkey <info@sandroid.org>.
 ## Website:     www.ibiblio.org/apollo/index.html
 ## Mod history: 2017-01-22 MAS  Created from Luminary 99.
-<<<<<<< HEAD
-##		2017-03-09 RSB	Transcribed, and then proofed comment-text using
-##				3-way diff vs Luminary 99 and Luminary 131.
-##				(Admittedly, the former is more for detecting errors
-##				in Luminary 99 than the other way around.)
-##		2017-03-16 RSB	Comment-text fixes identified in 5-way
-##				side-by-side diff of Luminary 69/99/116/131/210.
-=======
 ##              2017-03-09 RSB  Transcribed, and then proofed comment-text using
 ##                              3-way diff vs Luminary 99 and Luminary 131.
 ##                              (Admittedly, the former is more for detecting errors
 ##                              in Luminary 99 than the other way around.)
-##              2017-03-13 HG   Fix operand P63ZOOM --> ZOOM
+##              2017-03-16 RSB  Comment-text fixes identified in 5-way
+##                              side-by-side diff of Luminary 69/99/116/131/210.
+##              2017-03-19 HG   Fix operand P63ZOOM --> ZOOM
 ##                                          P40ZOOM --> ZOOM
 ##                                          TCF -6  --> TCF -5
->>>>>>> e77f18a5
 
 ## Page 723
                 BANK            36
@@ -450,13 +443,8 @@
                 DCA             TIME2
                 DXCH            TIG
 
-<<<<<<< HEAD
                 CAF             ZERO                            # INITIALIZE WCHPHASE AND FLPASSO
-                TS              WCHPHASE                        
-=======
-                CAF             ZERO                            # INITIALIZE WCHPHASE AND FLPASS0
                 TS              WCHPHASE
->>>>>>> e77f18a5
                 TS              WCHPHOLD                        # ALSO WHCPHOLD
                 CA              TWO
                 TS              FLPASS0
